{
  "plugins": [
    "./actions/ProjectCreate.js",
    "./actions/ProjectInstall.js",
    "./actions/ProjectInit.js",
    "./actions/ComponentCreate.js",
    "./actions/FunctionRun.js",
    "./actions/FunctionCreate.js",
    "./actions/FunctionRunLambdaNodeJs.js",
    "./actions/FunctionRunLambdaPython2.js",
    "./actions/FunctionDeploy.js",
    "./actions/CodePackageLambda.js",
    "./actions/CodeDeployLambda.js",
    "./actions/EndpointDeploy.js",
    "./actions/EndpointBuildApiGateway.js",
<<<<<<< HEAD
    "./actions/EventDeploy.js",
    "./actions/EventDeployStreamLambda.js",
    "./actions/EventDeployS3Lambda.js",
    "./actions/EventDeploySNSLambda.js",
    "./actions/EventDeployScheduledLambda.js",
=======
>>>>>>> c7b2aa08
    "./actions/DashDeploy.js",
    "./actions/DashSummary.js",
    "./actions/EndpointDeployApiGateway.js",
    "./actions/StageCreate.js",
    "./actions/RegionCreate.js",
    "./actions/EnvList.js",
    "./actions/EnvGet.js",
    "./actions/EnvSet.js",
    "./actions/EnvUnset.js",
    "./actions/ResourcesDeploy.js",
    "./actions/ResourcesRemove.js",
    "./actions/RegionRemove.js",
    "./actions/StageRemove.js",
    "./actions/ProjectRemove.js",
    "./actions/FunctionLogs.js"
  ]
}<|MERGE_RESOLUTION|>--- conflicted
+++ resolved
@@ -13,14 +13,11 @@
     "./actions/CodeDeployLambda.js",
     "./actions/EndpointDeploy.js",
     "./actions/EndpointBuildApiGateway.js",
-<<<<<<< HEAD
     "./actions/EventDeploy.js",
     "./actions/EventDeployStreamLambda.js",
     "./actions/EventDeployS3Lambda.js",
     "./actions/EventDeploySNSLambda.js",
     "./actions/EventDeployScheduledLambda.js",
-=======
->>>>>>> c7b2aa08
     "./actions/DashDeploy.js",
     "./actions/DashSummary.js",
     "./actions/EndpointDeployApiGateway.js",
